#####
##### Sample Classy Configuration
#####
##### NEVER NEVER NEVER commit your .env to version control.
##### GitHub monitors these and if it sees tokens in the repo it will
##### automatically invalidate them and your course _will_ break.
#####

#####
#####
##### Core Settings
#####
#####

## Name of the org (e.g., cs310, cs340, sdmm, classytest)
NAME=cs310

## GitHub org identifier for the course (e.g., CS310-2017Jan, classytest)
## This org must have a team called admin and a team called staff manually
## created inside it.
ORG=CS310-2017Jan

## GitHub org identifier for the test organization (you probably do not want to change this)
ORGTEST=classytest

## Course name for the test instance (you probably do not want to change this)
NAMETEST=classytest

#####
#####
##### Host config for portal/backend; no trailing slash
##### https://localhost is usually used for testing
#####
#####


## URL (no trailing slash) for Classy backend
BACKEND_URL=https://localhost
BACKEND_PORT=3000

## Full path to fullchain.pem (Can be self-signed for localhost testing)
SSL_CERT_PATH=/DEVPATH/classy/packages/portal/backend/ssl/fullchain.pem
## Full path to privkey.pem (Can be self-signed for localhost testing)
SSL_KEY_PATH=/DEVPATH/classy/packages/portal/backend/ssl/privkey.pem


#####
#####
##### Mongo Configuration
#####
#####

## Should encode user/pass in the url too
## To spin something simple up with Docker for testing you can do something like:
## docker run -p 27017:27017 mongo
DB_URL=mongodb://localhost:27017


#####
#####
##### GitHub Configuration
#####
#####

## GitHub API host (no trailing slash). This is because the API host is often different than the web host.
## For public github it will be: https://api.github.com
GH_API=https://api.github.com

## GitHub Web root (no trailing slash)
## For public GitHub it will be https://github.com
GH_HOST=https://github.com

## The name of the GitHub bot account the students will call
## You must have access to this account because it needs to be
## added to both the admin and staff teams so it can admin and
## comment on repos. Do not include the @ in the username.
## The bot needs to be added to your org with admin privileges
## e.g., for public GitHub here: https://github.com/orgs/ORGNAME/people
GH_BOT_USERNAME=ubcbot

## A GitHub token so the bot can use the GitHub API without going
## through authentication. It is important that this token be well
## protected as without it you can lose programmatic access to student
## projects. The format should be:
## GH_BOT_TOKEN=token d4951x....
## (yes the word token is required)
## If you want to use ubcbot, contact Reid Holmes for a token.

GH_BOT_TOKEN=token d4951x...


## Before you can authenticate against GitHub you will need to create
## two OAuth applications on the org; e.g., for public GitHub you can
## do this here: https://github.com/organizations/ORGNAME/settings/applications
##
## For Testing, create one with an Authorization callback URL similar to:
## https://localhost:3000/authCallback?orgName=ORGNAME
## For Production, create another with your production backend host:
## e.g., https://sdmm.cs.ubc.ca/authCallback?orgName=ORGNAME
##
## The Client ID and Client Secret for the OAuth profile (testing or prod)
## you intend to use should be included below. These _must_ be protected.

GH_CLIENT_ID=f42b49hut...
GH_CLIENT_SECRET=1337secretTokenCharsHere...


#####
#####
#####
##### AutoTest Settings
#####
#####
#####

## When using docker-compose, an entry is added to the hosts file for each
## dependent service. Thus, we just need to specify the service name in the URL.
AUTOTEST_URL=http://localhost

## AutoTest instance port.
AUTOTEST_PORT=11333

## Password used for Classy backend to make sure results being posted are from
## valid grader instances.
AUTOTEST_SECRET=longRandomString

## Whether the bot will postback results to commits (usually false when debugging)
AUTOTEST_POSTBACK=false

## The WebSocket port the grading container uses to communicate with the Grader service
GRADER_PORT_SOCK=7777

## The port the grading container uses to listen for http requests
GRADER_PORT_REST=11232

## The name of the container the Grader service should run (the same image should support all deliverables)
GRADER_DOCKER_ID=cpsc310image

## Where the Grader service should store temporary files (e.g. a student repo)
GRADER_WORKSPACE=/var/tmp/test/

## Where the Grader service should store persistent data (e.g. container execution logs)
## This path is on the HOST machine (and is the mount point for GRADER_PERSIST_DIR inside the container)
GRADER_HOST_DIR=./data/runs

## Where the Grader service should store persistent data (e.g. container execution logs)
## This path is INSIDE the container (and is bound to GRADER_HOST_DIR on the host machine)
GRADER_PERSIST_DIR=/DEVPATH/classy/packages/autotest/test/data

## Seconds until container is forcefully killed
GRADER_TIMEOUT=300

<<<<<<< HEAD

=======
## URL (no trailing slash) for grader
GRADER_URL=http://localhost

## Grader instance port.
GRADER_PORT=7654
>>>>>>> 2f39f0f1

#####
##### Deployment Only
#####


## The name docker-compose will prefix to every container
COMPOSE_PROJECT_NAME=classy

## The location of the SSL certificate and private key. NOTE: you MUST CHANGE these values after certbot updates the
## the certificate (you should just need to increment the appended version by one). You will also need to restart any
## affected services since the old version of the cert will still be mounted in the container.
## This is not a great solution but Let's Encrypt uses a symlink from the "live" directory and there is no way for
## Docker Compose to resolve it.
## The full path to the certificate and private key on the Docker host
## Currently, we are using Let's Encrypt so the cert and key are versioned; these values must be changed after each renewal
HOST_SSL_CERT_PATH=/etc/letsencrypt/archive/classy.cs.ubc.ca/fullchain1.pem
<<<<<<< HEAD
HOST_SSL_KEY_PATH=/etc/letsencrypt/archive/classy.cs.ubc.ca/privkey1.pem
=======
HOST_SSL_KEY_PATH=/etc/letsencrypt/archive/classy.cs.ubc.ca/privkey1.pem

## GitHub token with read access to clone repositories in the org for the particular course offering
COURSE_GH_ORG_TOKEN=asb865...
>>>>>>> 2f39f0f1
<|MERGE_RESOLUTION|>--- conflicted
+++ resolved
@@ -150,15 +150,11 @@
 ## Seconds until container is forcefully killed
 GRADER_TIMEOUT=300
 
-<<<<<<< HEAD
-
-=======
 ## URL (no trailing slash) for grader
 GRADER_URL=http://localhost
 
 ## Grader instance port.
 GRADER_PORT=7654
->>>>>>> 2f39f0f1
 
 #####
 ##### Deployment Only
@@ -176,11 +172,7 @@
 ## The full path to the certificate and private key on the Docker host
 ## Currently, we are using Let's Encrypt so the cert and key are versioned; these values must be changed after each renewal
 HOST_SSL_CERT_PATH=/etc/letsencrypt/archive/classy.cs.ubc.ca/fullchain1.pem
-<<<<<<< HEAD
-HOST_SSL_KEY_PATH=/etc/letsencrypt/archive/classy.cs.ubc.ca/privkey1.pem
-=======
 HOST_SSL_KEY_PATH=/etc/letsencrypt/archive/classy.cs.ubc.ca/privkey1.pem
 
 ## GitHub token with read access to clone repositories in the org for the particular course offering
-COURSE_GH_ORG_TOKEN=asb865...
->>>>>>> 2f39f0f1
+COURSE_GH_ORG_TOKEN=asb865...