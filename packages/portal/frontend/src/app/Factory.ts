--- conflicted
+++ resolved
@@ -93,21 +93,6 @@
                 this.adminView = new AdminView(backendUrl, tabs); // default admin
             } else if (this.name === 'cs310') {
                 this.adminView = new CS310AdminView(backendUrl, tabs);
-<<<<<<< HEAD
-                // } else if (this.name === 'sdmm') {
-                //     this.adminView = new AdminView(backendUrl, tabs); // default admin
-                // } else if (this.name === 'cs340' || this.name === 'cpsc340') {
-                //     tabs.teams = false; // no teams
-                //     tabs.results = false; // no results
-                //     tabs.dashboard = false; // no dashboard
-                //     this.adminView = new CS340AdminView(backendUrl, tabs);
-=======
-            } else if (this.name === 'cs340' || this.name === 'cpsc340') {
-                tabs.teams = false; // no teams
-                tabs.results = false; // no results
-                tabs.dashboard = false; // no dashboard
-                this.adminView = new CS340AdminView(backendUrl, tabs);
->>>>>>> 2ae41b5d
             } else {
                 Log.info("Factory::getAdminView() - returning default admin view for: " + this.name);
                 this.adminView = new AdminView(backendUrl, tabs); // default admin
@@ -148,15 +133,8 @@
         Log.trace("Factory::getHTMLPrefix() - getting prefix for: " + this.name);
         if (this.name === 'classytest') {
             return 'cs310'; // might need to change this per-course for testing
-<<<<<<< HEAD
-            // } else if (this.name === 'sdmm') {
-            //     return 'sdmm';
         } else if (this.name === 'cs310') {
             return 'cs310';
-            // } else if (this.name === 'cs340' || this.name === 'cpsc340' || this.name.toLowerCase().startsWith('cpsc340')) {
-            //     return 'cs340';
-=======
->>>>>>> 2ae41b5d
         } else {
             return this.name;
         }
