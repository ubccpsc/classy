--- conflicted
+++ resolved
@@ -1,11 +1,6 @@
 import Log from "../../../../common/Log";
 
 import {AdminView} from "./views/AdminView";
-<<<<<<< HEAD
-import {CS310AdminView} from "./views/cs310/CS310AdminView";
-import {CS310View} from "./views/cs310/CS310View";
-=======
->>>>>>> cbcec927
 import {IView} from "./views/IView";
 
 /**
@@ -40,21 +35,6 @@
         return Factory.instance;
     }
 
-<<<<<<< HEAD
-    public getView(backendUrl: string): IView {
-        // FORK: You _will_ need to add a new block here for your course to point to your student view.
-        // NOTE: this will be improved in the future.
-        if (this.studentView === null) {
-            Log.trace("Factory::getView() - instantating new view for: " + this.name);
-            if (this.name === 'classytest') {
-                this.studentView = new CS310View(backendUrl); // default to 310 for unit testing
-            } else if (this.name === 'classy') {
-                this.studentView = new CS310View(backendUrl); // default to 310 for deploy testing
-            } else if (this.name === 'cs310') {
-                this.studentView = new CS310View(backendUrl);
-            } else {
-                Log.error("Factory::getView() - ERROR; unknown name: " + this.name);
-=======
     public async getView(backendUrl: string): Promise<IView> {
         try {
             if (this.studentView === null) {
@@ -76,7 +56,6 @@
 
                 this.studentView = new plug[constructorName](backendUrl);
                 Log.info("Factory::getView() - StudentView instantiated");
->>>>>>> cbcec927
             }
         } catch (err) {
             Log.error("Factory::configureStudentView() - ERROR: " + err.message);
@@ -89,37 +68,6 @@
         return this.studentView;
     }
 
-<<<<<<< HEAD
-    public getAdminView(backendUrl: string): IView {
-        // FORK: You probably do not need to modify this unless you have created
-        // a custom admin view.
-        if (this.adminView === null) {
-            Log.trace("Factory::getAdminView() - instantating new view for: " + this.name);
-            const tabs = {
-                deliverables: true,
-                students:     true,
-                teams:        true,
-                results:      true,
-                grades:       true,
-                dashboard:    true,
-                config:       true
-            };
-
-            if (this.name === 'classytest') {
-                // tabs.deliverables = false;
-                // tabs.students = false;
-                // tabs.teams = false;
-                // tabs.grades = false;
-                // tabs.results = false;
-                // tabs.dashboard = false;
-                // tabs.config = false;
-                this.adminView = new AdminView(backendUrl, tabs); // default admin
-            } else if (this.name === 'cs310') {
-                this.adminView = new CS310AdminView(backendUrl, tabs);
-            } else {
-                Log.info("Factory::getAdminView() - returning default admin view for: " + this.name);
-                this.adminView = new AdminView(backendUrl, tabs); // default admin
-=======
     public async getAdminView(backendUrl: string): Promise<IView> {
         const tabs = {
             deliverables: true,
@@ -153,7 +101,6 @@
                 this.adminView = new plug[constructorName](backendUrl, tabs);
 
                 Log.info("Factory::getAdminView() - AdminView instantiated");
->>>>>>> cbcec927
             }
         } catch (err) {
             Log.info("Factory::getAdminView() - custom admin view not provided; using default AdminView");
