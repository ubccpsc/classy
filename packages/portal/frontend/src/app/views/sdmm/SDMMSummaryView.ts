--- conflicted
+++ resolved
@@ -371,11 +371,7 @@
             return;
         }
 
-<<<<<<< HEAD
-        const icon = row.getElementsByClassName('left').children[0];
-=======
         const icon = row.getElementsByClassName('left')[0].children[0];
->>>>>>> 4be4248e
         // const icon = row.children[0].children[0];
         if (grade.score >= 60) {
             icon.setAttribute('icon', 'fa-check-circle');
