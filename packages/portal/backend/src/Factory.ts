--- conflicted
+++ resolved
@@ -3,13 +3,13 @@
 
 import {AdminController} from "./controllers/AdminController";
 import {CourseController, ICourseController} from "./controllers/CourseController";
+
+import {CS310Controller} from "./controllers/CS310Controller";
 import {GitHubActions} from "./controllers/GitHubActions";
 import {GitHubController, IGitHubController} from "./controllers/GitHubController";
 
 import NoCustomRoutes from "./server/common/NoCustomRoutes";
 import IREST from "./server/IREST";
-
-import {CS310Controller} from "./controllers/CS310Controller";
 
 export class Factory {
 
@@ -81,22 +81,9 @@
         } else if (name === 'classy') {
             // for test deploying
             Factory.controller = new CourseController(ghController);
-<<<<<<< HEAD
-            } else if (name === 'cs310') {
-                // instantiate on fork
-                Factory.controller = new CS310Controller(ghController);
-            // } else if (name === 'cs340' || name === 'cpsc340') {
-            //     // Factory.controller = new CS340Controller(ghController);
-            // } else if (name === 'cs210' || name === 'cpsc210') {
-            //     // instantiate 210 controller in fork
-            // } else if (name === 'cs221' || name === 'cpsc221') {
-            //     // instantiate 221 controller in fork
-            //     Factory.controller = new CS221Controller(ghController);
-=======
         } else if (name === 'cs310') {
             // instantiate on fork
             Factory.controller = new CS310Controller(ghController);
->>>>>>> c3f4a4dc
         } else {
             Log.error("Factory::getCourseController() - unknown name: " + name);
             throw new Error("Unknown course name: " + name);
