--- conflicted
+++ resolved
@@ -2,10 +2,6 @@
 import * as parseLinkHeader from "parse-link-header";
 import fetch, {RequestInit} from "node-fetch";
 
-<<<<<<< HEAD
-=======
-// cannot use @common here as this is referenced from TestHarness and ends up being circular
->>>>>>> 7b03269e
 import Config, {ConfigKey} from "@common/Config";
 import Log from "@common/Log";
 import Util from "@common/Util";
