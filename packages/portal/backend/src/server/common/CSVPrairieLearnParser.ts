<<<<<<< HEAD
import {parse} from "csv-parse";
=======
import * as parse from "csv-parse";
// import {parse} from "csv-parse";
>>>>>>> 7b03269e
import * as fs from "fs";

import Log from "@common/Log";

import {DatabaseController} from "@backend/controllers/DatabaseController";
import {DeliverablesController} from "@backend/controllers/DeliverablesController";
import {GradesController} from "@backend/controllers/GradesController";
import {PersonController} from "@backend/controllers/PersonController";
import {AuditLabel, Deliverable, Grade} from "@backend/Types";

export class CSVPrairieLearnParser {

    constructor() {
        // empty
    }

    /**
     * Use CSV-Parse to turn a file path into an array of rows. Since we do not know anything
     * about each row, we"re just returning it as an array of any. Clients should check to
     * make sure the right properties exist on each row (e.g., that all the columns are there).
     *
     * @param {string} path
     * @returns {Promise<any[]>}
     */
    public parsePath(path: string): Promise<any[]> {
        return new Promise(function (fulfill, reject) {

            const rs = fs.createReadStream(path);
            const options = {
                columns: true,
                skip_empty_lines: true,
                trim: true,
                bom: true // fixes CSV compatibility issue
            };

            const parser = parse(options, (err: Error, data: any[]) => {
                if (err) {
                    const msg = "CSV parse error: " + err;
                    Log.error("CSVPrairieLearnParser::parsePath(..) - ERROR: " + msg);
                    reject(new Error(msg));
                } else {
                    Log.info("CSVPrairieLearnParser::parsePath(..) - parsing successful; # rows: " + data.length);
                    fulfill(data);
                }
            });

            rs.pipe(parser);
        });
    }

    /**
     * Process grades from a PrarieLearn Gradebook CSV.
     *
     * The PrairieLearn format has the following headers:
     *   * UID (this is a CWL with @ubc.ca appended to the end)
     *   * UIN (random identifier)
     *   * Role (Student | Staff)
     *   * Some number of columns named after assessment ids (e.g., q0, q2, etc)
     *
     * The deliverable the CSV is applied to depends on the assessment headers;
     * if an assessment matches a deliverable in Classy, that grade will be set.
     *
     * @param requesterId
     * @param path
     */
    public async processGrades(requesterId: string, path: string): Promise<boolean[]> {
        try {
            Log.info("CSVPrairieLearnParser::processGrades(..) - start");

            const data = await this.parsePath(path);

            if (data.length === 0) {
                throw new Error("Not a valid PrairieLearn Gradebook; no rows in CSV.");
            }
            // validate required columns are present
            for (const row of data) {
                if (typeof row.UID === "undefined" &&
                    typeof row.UIN === "undefined" &&
                    typeof row.Role === "undefined") {
                    throw new Error("Not a valid PrairieLearn Gradebook; required columns (UID, UIN, Role) missing.");
                }
            }

            const dc = new DeliverablesController();
            const allDelivs = await dc.getAllDeliverables();
            Log.info("CSVPrairieLearnParser::processGrades(..) - # delivs: " + allDelivs.length);

            const potentialDelivs: Deliverable[] = [];
            for (const deliv of allDelivs) {
                const row = data[0];
                if (deliv.id !== "UID" && deliv.id !== "UIN" && deliv.id !== "Role" &&
                    typeof row[deliv.id] !== "undefined") {
                    // aka not a metadata row, and sheet column exists for deliv id
                    potentialDelivs.push(deliv);
                }
            }
            Log.info("CSVPrairieLearnParser::processGrades(..) - # potential delivs: " + potentialDelivs.length);

            const pc = new PersonController();
            const gc = new GradesController();
            const gradePromises: Array<Promise<boolean>> = [];

            for (const row of data) {

                const uid = row.UID;
                const cwl = uid.substring(0, uid.indexOf("@ubc.ca"));
                Log.trace("uid: " + uid + " -> cwl: " + cwl);
                const person = await pc.getGitHubPerson(cwl);

                if (person !== null) {
                    for (const deliv of potentialDelivs) {
                        if (typeof row[deliv.id] !== "undefined") {
                            const score = row[deliv.id];
                            if (score !== "") {
                                const g: Grade = {
                                    personId: person.id,
                                    delivId: deliv.id,
                                    score: Number(score),
                                    comment: "PrairieLearn Upload",
                                    timestamp: Date.now(),
                                    urlName: "CSV Upload",
                                    URL: null, // set to null so GradesController can restore URL if needed
                                    custom: {}
                                };
                                gradePromises.push(gc.saveGrade(g));
                            } else {
                                // blank cell
                            }
                        }
                    }
                } else {
                    Log.warn("CSVPrairieLearnParser::processGrades(..) - unknown person: " + cwl);
                }
            }

            const grades = await Promise.all(gradePromises);

            // audit grade update
            const dbc = DatabaseController.getInstance();
            await dbc.writeAudit(AuditLabel.GRADE_ADMIN, requesterId, {}, {}, {numGrades: grades.length});
            Log.info("CSVPrairieLearnParser::processGrades(..) - done; # grades: " + grades.length);

            return grades;
        } catch (err) {
            Log.error("CSVPrairieLearnParser::processGrades(..) - ERROR: " + err.message);
            throw new Error("Grade upload error: " + err.message);
        }
    }
}<|MERGE_RESOLUTION|>--- conflicted
+++ resolved
@@ -1,9 +1,5 @@
-<<<<<<< HEAD
 import {parse} from "csv-parse";
-=======
-import * as parse from "csv-parse";
-// import {parse} from "csv-parse";
->>>>>>> 7b03269e
+// import * as parse from "csv-parse";
 import * as fs from "fs";
 
 import Log from "@common/Log";
